[![New Relic Community Plus header](https://raw.githubusercontent.com/newrelic/open-source-office/master/examples/categories/images/Community_Plus.png)](https://opensource.newrelic.com/oss-category/#community-plus)

[![BuildStatus Widget]][BuildStatus Result]
[![GoReport Widget]][GoReport Status]
[![GoDocWidget]][GoDocReference]

[BuildStatus Result]: https://travis-ci.org/newrelic/infra-integrations-sdk
[BuildStatus Widget]: https://travis-ci.org/newrelic/infra-integrations-sdk.svg?branch=master

[GoReport Status]: https://goreportcard.com/report/github.com/newrelic/infra-integrations-sdk
[GoReport Widget]: https://goreportcard.com/badge/github.com/newrelic/infra-integrations-sdk

[GoDocReference]: https://godoc.org/github.com/newrelic/infra-integrations-sdk
[GoDocWidget]: https://godoc.org/github.com/newrelic/infra-integrations-sdk?status.svg

# Golang SDK for New Relic integrations

[Infrastructure monitoring](https://docs.newrelic.com/docs/infrastructure) provided by [New Relic](http://www.newrelic.com) offers flexible, dynamic server monitoring, including [integrations](https://docs.newrelic.com/docs/integrations/new-relic-integrations/get-started/introduction-infrastructure-integrations) for many popular services. 

If our [on-host integrations](https://docs.newrelic.com/docs/integrations/host-integrations/getting-started/introduction-host-integrations) don't meet your needs, we provide two options for creating your own: 

* Our [Flex integration tool](https://docs.newrelic.com/docs/integrations/host-integrations/host-integrations-list/flex-integration-tool-build-your-own-integration): a simple way to report custom metrics by creating a configuration file that defines what data will be reported. This is recommended for most use cases. 
* Our Integrations SDK: a more robust solution. We give you access to the complete set of tools we use to build our integrations and report all [infrastructure integrations data types](https://docs.newrelic.com/docs/integrations/new-relic-integrations/get-started/introduction-infrastructure-integrations#data-types). 

<<<<<<< HEAD
# SDK v4 Internal Release Notice

This is an internal release of the new SDK v4. It contains breaking changes, therefore it's highly recommended to take
a look at the [migration guide from v3 to v4](#upgrading-from-SDK-v3-to-v4).

Most of the documentation hasn't been updated yet to reflect the changes made in this new release.

## Getting Started

Before starting to write Go code, we suggest taking a look at
[golang's documentation](https://golang.org/doc/code.html) to setup the
environment and familiarize yourself with the golang language. 

The minimum supported Go version is 1.13. You can check your Go version executing the following command in a bash shell:

```bash
$ go version
```
=======
The Integrations SDK helps take the complexity out of building an integration by providing a set of useful Go language functions and data structures. For instance, some common use cases like reading values from command-line arguments or environment variables, initializing a structure with all the necessary fields for an integration defined by our SDK, or generating and printing a JSON to stdout, are covered and simplified by this package.

If you want to know more or you need specific documentation about the structures and functions provided by this package, you can take a look at the official package documentation in godoc.org (see below).
>>>>>>> d2add14e

## Installation

Before starting to write Go code, we suggest taking a look at [golang's documentation](https://golang.org/doc/code.html) to set up the environment and familiarize yourself with the golang language.

You can download the SDK code to your `GOPATH` with the following command:

```bash
$ go get github.com/newrelic/infra-integrations-sdk/...
```

Read the [SDK documentation](docs/README.md) to learn about all the packages and functions it provides. If you need ideas or inspiration to start writing integrations, follow [the tutorial](docs/tutorial.md).

## API specification

You can find the latest API documentation generated from the source code in [godoc](https://godoc.org/github.com/newrelic/infra-integrations-sdk).

### Agent API

Infrastructure on-host integrations are executed periodically by the infrastructure agent. The integration `stdout` is consumed by the agent. `stdout` data is formatted as JSON.

The agent supports different JSON data-structures called *integration protocols*:

* v1: Legacy data structure to monitor local entity.
* v2: This version allows to monitor remote entities and keep support for previous local entity. [Official doc](https://docs.newrelic.com/docs/integrations/integrations-sdk/file-specifications/integration-executable-file-specifications)
* v3: Improves remote entities support. See [protocol v3](docs/protocol-v3.md) documentation. 
* v4: Adds support for dimensional metrics format and introduces new metric types: `count`, `summary`, `cumulative-count`
 and `cumulative-rate`.

<<<<<<< HEAD
### Host Entity vs Entities

`Entity` is a specific thing we collect data about. We used this vague term because we want to support hosts, pods, load
 balancers, DBs, etc. in a generic way. In the previous SDK v3, we had the Local Entity and Remote Entities. 
 
In this new version the reporting host is called **HostEntity**, and it's optional to add data to it. It represents the 
host where the agent is running on. If your entity belongs to a different host or it's something abstract that is 
not attached to the host where the integration runs, then you can create an Entity which requires a unique name and 
an entity type in order to be created.

You can add metrics, events and inventory on both types of entities.

## Upgrading from SDK v3 to v4
=======
### Local vs remote entities

`Entity` is a specific thing we collect data about. We used this vague term because we want to support hosts, pods, load balancers, DBs, etc. in a generic way. In the previous SDK versions (v1 & v2) the entity was local and just one: the host.

In later versions the reporting host is called **local entity**, and it's optional to add metrics to it. You could just use **remote entities** to attach metrics.

For more information on the definition of a remote entity, please see the following document on [local vs remote entites](https://github.com/newrelic/infra-integrations-sdk/blob/master/docs/entity-definition.md).

## Upgrading from SDK v2 to v3
>>>>>>> d2add14e

https://github.com/newrelic/infra-integrations-sdk/blob/sdk-v4/docs/v3tov4.md

### SDK and agent-protocol compatibility 

SDK v1 and v2 use *protocol-v1*.

SDK v3 could use either *protocol-v2* or *protocol-v3*.

<<<<<<< HEAD
SDK v4 only uses *protocol-v4*.
=======
## Tools

This section shows the documentation of all the core components of the GoSDK v3, that is, all the packages that are required to set up and manage the integration data, as well as some other libraries that, despite not being part of the core SDK, implement common operations that may be reused in different integrations.

### Command-line tool to scaffold new New Relic custom integrations

https://github.com/newrelic/nr-integrations-builder

### Integration data model

https://github.com/newrelic/infra-integrations-sdk/blob/master/docs/toolset/integration.md


### Configuration arguments

https://github.com/newrelic/infra-integrations-sdk/blob/master/docs/toolset/args.md

### Internal logging

https://github.com/newrelic/infra-integrations-sdk/blob/master/docs/toolset/log.md

### Persistence/Key-Value storage

https://github.com/newrelic/infra-integrations-sdk/blob/master/docs/toolset/persist.md

### Legacy protocol v1 builder

In case you want to use the previous builder, you still can do it via `gopkg.in/newrelic/nr-integrations-builder.v1`.

You can fetch it using:
 
```bash
go get gopkg.in/newrelic/nr-integrations-builder.v1
```
>>>>>>> d2add14e

## Libraries

### JMX support

<<<<<<< HEAD
The Integrations Go lang SDK supports getting metrics through JMX by calling the `jmx.Open()`, `jmx.OpenWithSSL`, 
`jmx.Query()` and `jmx.Close()` functions. This JMX support relies on the nrjmx tool. Follow the steps in the [nrjmx](https://github.com/newrelic/nrjmx) 
repository to build it and set the `NR_JMX_TOOL` environment variable to point to the location of the nrjmx executable. 
If the `NR_JMX_TOOL` variable is not set, the SDK will use `/usr/bin/nrjmx` by default.

### HTTP support

The GoSDK provides a helper HTTP package to create secure HTTPS clients that require loading credentials from a 
Certificate Authority Bundle (stored in a file or in a directory). You can read more [here](https://github.com/newrelic/infra-integrations-sdk/blob/master/docs/toolset/http.md).

## Contributing Code

We welcome code contributions (in the form of pull requests) from our user
community.  Before submitting a pull request please review
[these guidelines](https://github.com/newrelic/infra-integrations-sdk/blob/master/CONTRIBUTING.md).

Following these helps us efficiently review and incorporate your contribution
and avoid breaking your code with future changes to the agent.

## Support

You can find more detailed documentation [on our website](http://newrelic.com/docs),
and specifically in the [Infrastructure category](https://docs.newrelic.com/docs/infrastructure).

If you can't find what you're looking for there, reach out to us on our [support
site](http://support.newrelic.com/) or our [community forum](http://forum.newrelic.com)
and we'll be happy to help you.

Find a bug? Contact us via [support.newrelic.com](http://support.newrelic.com/),
or email support@newrelic.com.

New Relic, Inc.

## Tools and FAQs related to previous SDK v3.

https://github.com/newrelic/infra-integrations-sdk/blob/sdk-v4/docs/v3_tools_faqs.md
=======
The Integrations Golang SDK supports getting metrics through JMX by calling the `jmx.Open()`, `jmx.OpenWithSSL`, `jmx.Query()`, and `jmx.Close()` functions. This JMX support relies
on the nrjmx tool. Follow the steps in the [nrjmx](https://github.com/newrelic/nrjmx) repository to build it and set the `NR_JMX_TOOL` environment variable to point to the location of the nrjmx
executable. If the `NR_JMX_TOOL` variable is not set, the SDK uses `/usr/bin/nrjmx` by default.

### HTTP support

GoSDK v3 provides a helper HTTP package to create secure HTTPS clients that require loading credentials from a Certificate Authority Bundle (stored in a file or in a directory).You can read more [here](https://github.com/newrelic/infra-integrations-sdk/blob/master/docs/toolset/http.md).

## Support

Should you need assistance with New Relic products, you are in good hands with several support diagnostic tools and support channels.

If the issue has been confirmed as a bug or is a feature request, file a GitHub issue.

**Support Channels**

* [New Relic Documentation](https://docs.newrelic.com): Comprehensive guidance for using our platform
* [New Relic Community](https://discuss.newrelic.com): The best place to engage in troubleshooting questions
* [New Relic Developer](https://developer.newrelic.com/): Resources for building a custom observability applications
* [New Relic University](https://learn.newrelic.com/): A range of online training for New Relic users of every level
* [New Relic Technical Support](https://support.newrelic.com/) 24/7/365 ticketed support. Read more about our [Technical Support Offerings](https://docs.newrelic.com/docs/licenses/license-information/general-usage-licenses/support-plan).

## Privacy

At New Relic we take your privacy and the security of your information seriously, and are committed to protecting your information. We must emphasize the importance of not sharing personal data in public forums, and ask all users to scrub logs and diagnostic information for sensitive information, whether personal, proprietary, or otherwise.

We define “Personal Data” as any information relating to an identified or identifiable individual, including, for example, your name, phone number, post code or zip code, Device ID, IP address, and email address.

For more information, review [New Relic’s General Data Privacy Notice](https://newrelic.com/termsandconditions/privacy).

## Contribute

We encourage your contributions to improve this project! Keep in mind that when you submit your pull request, you'll need to sign the CLA via the click-through using CLA-Assistant. You only have to sign the CLA one time per project.

If you have any questions, or to execute our corporate CLA (which is required if your contribution is on behalf of a company), drop us an email at opensource@newrelic.com.

**A note about vulnerabilities**

As noted in our [security policy](../../security/policy), New Relic is committed to the privacy and security of our customers and their data. We believe that providing coordinated disclosure by security researchers and engaging with the security community are important means to achieve our security goals.

If you believe you have found a security vulnerability in this project or any of New Relic's products or websites, we welcome and greatly appreciate you reporting it to New Relic through [HackerOne](https://hackerone.com/newrelic).

If you would like to contribute to this project, review [these guidelines](./CONTRIBUTING.md).

To all contributors, we thank you!  Without your contribution, this project would not be what it is today.

## License

infra-integrations-sdk is licensed under the [Apache 2.0](http://apache.org/licenses/LICENSE-2.0.txt) License.
>>>>>>> d2add14e
<|MERGE_RESOLUTION|>--- conflicted
+++ resolved
@@ -22,7 +22,10 @@
 * Our [Flex integration tool](https://docs.newrelic.com/docs/integrations/host-integrations/host-integrations-list/flex-integration-tool-build-your-own-integration): a simple way to report custom metrics by creating a configuration file that defines what data will be reported. This is recommended for most use cases. 
 * Our Integrations SDK: a more robust solution. We give you access to the complete set of tools we use to build our integrations and report all [infrastructure integrations data types](https://docs.newrelic.com/docs/integrations/new-relic-integrations/get-started/introduction-infrastructure-integrations#data-types). 
 
-<<<<<<< HEAD
+The Integrations SDK helps take the complexity out of building an integration by providing a set of useful Go language functions and data structures. For instance, some common use cases like reading values from command-line arguments or environment variables, initializing a structure with all the necessary fields for an integration defined by our SDK, or generating and printing a JSON to stdout, are covered and simplified by this package.
+
+If you want to know more or you need specific documentation about the structures and functions provided by this package, you can take a look at the official package documentation in godoc.org (see below).
+
 # SDK v4 Internal Release Notice
 
 This is an internal release of the new SDK v4. It contains breaking changes, therefore it's highly recommended to take
@@ -30,26 +33,15 @@
 
 Most of the documentation hasn't been updated yet to reflect the changes made in this new release.
 
-## Getting Started
+## Installation
 
-Before starting to write Go code, we suggest taking a look at
-[golang's documentation](https://golang.org/doc/code.html) to setup the
-environment and familiarize yourself with the golang language. 
+Before starting to write Go code, we suggest taking a look at [golang's documentation](https://golang.org/doc/code.html) to set up the environment and familiarize yourself with the golang language.
 
 The minimum supported Go version is 1.13. You can check your Go version executing the following command in a bash shell:
 
 ```bash
 $ go version
 ```
-=======
-The Integrations SDK helps take the complexity out of building an integration by providing a set of useful Go language functions and data structures. For instance, some common use cases like reading values from command-line arguments or environment variables, initializing a structure with all the necessary fields for an integration defined by our SDK, or generating and printing a JSON to stdout, are covered and simplified by this package.
-
-If you want to know more or you need specific documentation about the structures and functions provided by this package, you can take a look at the official package documentation in godoc.org (see below).
->>>>>>> d2add14e
-
-## Installation
-
-Before starting to write Go code, we suggest taking a look at [golang's documentation](https://golang.org/doc/code.html) to set up the environment and familiarize yourself with the golang language.
 
 You can download the SDK code to your `GOPATH` with the following command:
 
@@ -75,7 +67,6 @@
 * v4: Adds support for dimensional metrics format and introduces new metric types: `count`, `summary`, `cumulative-count`
  and `cumulative-rate`.
 
-<<<<<<< HEAD
 ### Host Entity vs Entities
 
 `Entity` is a specific thing we collect data about. We used this vague term because we want to support hosts, pods, load
@@ -89,17 +80,6 @@
 You can add metrics, events and inventory on both types of entities.
 
 ## Upgrading from SDK v3 to v4
-=======
-### Local vs remote entities
-
-`Entity` is a specific thing we collect data about. We used this vague term because we want to support hosts, pods, load balancers, DBs, etc. in a generic way. In the previous SDK versions (v1 & v2) the entity was local and just one: the host.
-
-In later versions the reporting host is called **local entity**, and it's optional to add metrics to it. You could just use **remote entities** to attach metrics.
-
-For more information on the definition of a remote entity, please see the following document on [local vs remote entites](https://github.com/newrelic/infra-integrations-sdk/blob/master/docs/entity-definition.md).
-
-## Upgrading from SDK v2 to v3
->>>>>>> d2add14e
 
 https://github.com/newrelic/infra-integrations-sdk/blob/sdk-v4/docs/v3tov4.md
 
@@ -109,94 +89,23 @@
 
 SDK v3 could use either *protocol-v2* or *protocol-v3*.
 
-<<<<<<< HEAD
 SDK v4 only uses *protocol-v4*.
-=======
-## Tools
-
-This section shows the documentation of all the core components of the GoSDK v3, that is, all the packages that are required to set up and manage the integration data, as well as some other libraries that, despite not being part of the core SDK, implement common operations that may be reused in different integrations.
-
-### Command-line tool to scaffold new New Relic custom integrations
-
-https://github.com/newrelic/nr-integrations-builder
-
-### Integration data model
-
-https://github.com/newrelic/infra-integrations-sdk/blob/master/docs/toolset/integration.md
-
-
-### Configuration arguments
-
-https://github.com/newrelic/infra-integrations-sdk/blob/master/docs/toolset/args.md
-
-### Internal logging
-
-https://github.com/newrelic/infra-integrations-sdk/blob/master/docs/toolset/log.md
-
-### Persistence/Key-Value storage
-
-https://github.com/newrelic/infra-integrations-sdk/blob/master/docs/toolset/persist.md
-
-### Legacy protocol v1 builder
-
-In case you want to use the previous builder, you still can do it via `gopkg.in/newrelic/nr-integrations-builder.v1`.
-
-You can fetch it using:
- 
-```bash
-go get gopkg.in/newrelic/nr-integrations-builder.v1
-```
->>>>>>> d2add14e
 
 ## Libraries
 
 ### JMX support
 
-<<<<<<< HEAD
-The Integrations Go lang SDK supports getting metrics through JMX by calling the `jmx.Open()`, `jmx.OpenWithSSL`, 
-`jmx.Query()` and `jmx.Close()` functions. This JMX support relies on the nrjmx tool. Follow the steps in the [nrjmx](https://github.com/newrelic/nrjmx) 
-repository to build it and set the `NR_JMX_TOOL` environment variable to point to the location of the nrjmx executable. 
-If the `NR_JMX_TOOL` variable is not set, the SDK will use `/usr/bin/nrjmx` by default.
-
-### HTTP support
-
-The GoSDK provides a helper HTTP package to create secure HTTPS clients that require loading credentials from a 
-Certificate Authority Bundle (stored in a file or in a directory). You can read more [here](https://github.com/newrelic/infra-integrations-sdk/blob/master/docs/toolset/http.md).
-
-## Contributing Code
-
-We welcome code contributions (in the form of pull requests) from our user
-community.  Before submitting a pull request please review
-[these guidelines](https://github.com/newrelic/infra-integrations-sdk/blob/master/CONTRIBUTING.md).
-
-Following these helps us efficiently review and incorporate your contribution
-and avoid breaking your code with future changes to the agent.
-
-## Support
-
-You can find more detailed documentation [on our website](http://newrelic.com/docs),
-and specifically in the [Infrastructure category](https://docs.newrelic.com/docs/infrastructure).
-
-If you can't find what you're looking for there, reach out to us on our [support
-site](http://support.newrelic.com/) or our [community forum](http://forum.newrelic.com)
-and we'll be happy to help you.
-
-Find a bug? Contact us via [support.newrelic.com](http://support.newrelic.com/),
-or email support@newrelic.com.
-
-New Relic, Inc.
-
-## Tools and FAQs related to previous SDK v3.
-
-https://github.com/newrelic/infra-integrations-sdk/blob/sdk-v4/docs/v3_tools_faqs.md
-=======
 The Integrations Golang SDK supports getting metrics through JMX by calling the `jmx.Open()`, `jmx.OpenWithSSL`, `jmx.Query()`, and `jmx.Close()` functions. This JMX support relies
 on the nrjmx tool. Follow the steps in the [nrjmx](https://github.com/newrelic/nrjmx) repository to build it and set the `NR_JMX_TOOL` environment variable to point to the location of the nrjmx
 executable. If the `NR_JMX_TOOL` variable is not set, the SDK uses `/usr/bin/nrjmx` by default.
 
 ### HTTP support
 
-GoSDK v3 provides a helper HTTP package to create secure HTTPS clients that require loading credentials from a Certificate Authority Bundle (stored in a file or in a directory).You can read more [here](https://github.com/newrelic/infra-integrations-sdk/blob/master/docs/toolset/http.md).
+The GoSDK provides a helper HTTP package to create secure HTTPS clients that require loading credentials from a Certificate Authority Bundle (stored in a file or in a directory). You can read more [here](https://github.com/newrelic/infra-integrations-sdk/blob/master/docs/toolset/http.md).
+
+## Tools and FAQs related to previous SDK v3.
+
+https://github.com/newrelic/infra-integrations-sdk/blob/sdk-v4/docs/v3_tools_faqs.md
 
 ## Support
 
@@ -238,5 +147,4 @@
 
 ## License
 
-infra-integrations-sdk is licensed under the [Apache 2.0](http://apache.org/licenses/LICENSE-2.0.txt) License.
->>>>>>> d2add14e
+infra-integrations-sdk is licensed under the [Apache 2.0](http://apache.org/licenses/LICENSE-2.0.txt) License.