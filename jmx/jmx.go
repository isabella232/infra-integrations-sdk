/*
Package jmx is a library to get metrics through JMX. It requires additional
setup. Read https://github.com/newrelic/infra-integrations-sdk#jmx-support for
instructions. */
package jmx

import (
	"bufio"
	"context"
	"encoding/json"
	"errors"
	"fmt"
	"io"
	"io/ioutil"
	"os"
	"os/exec"
	"strings"
	"sync"
	"time"
)

var lock sync.Mutex
var cmd *exec.Cmd
var cancel context.CancelFunc
var cmdOut io.ReadCloser
var cmdError io.ReadCloser
var cmdIn io.WriteCloser
var cmdErr = make(chan error, 1)
var done sync.WaitGroup
var warnings []string

var (
	jmxCommand = "/usr/bin/nrjmx"
	// ErrJmxCmdRunning error returned when trying to Open and nrjmx command is still running
	ErrJmxCmdRunning = errors.New("JMX tool is already running")
)

const (
	jmxLineBuffer = 4 * 1024 * 1024 // Max 4MB per line. If single lines are outputting more JSON than that, we likely need smaller-scoped JMX queries
)

// connectionConfig is the configuration for the nrjmx command.
type connectionConfig struct {
<<<<<<< HEAD
	hostname           string
	port               string
	uriPath            string
	username           string
	password           string
	keyStore           string
	keyStorePassword   string
	trustStore         string
	trustStorePassword string
	remote             bool
=======
	hostname              string
	port                  string
	username              string
	password              string
	keyStore              string
	keyStorePassword      string
	trustStore            string
	trustStorePassword    string
	remote                bool
	remoteJBossStandalone bool
>>>>>>> 376d4140
}

func (cfg *connectionConfig) isSSL() bool {
	return cfg.keyStore != "" && cfg.keyStorePassword != "" && cfg.trustStore != "" && cfg.trustStorePassword != ""
}

func (cfg *connectionConfig) command() []string {
	c := make([]string, 0)
	if os.Getenv("NR_JMX_TOOL") != "" {
		c = strings.Split(os.Getenv("NR_JMX_TOOL"), " ")
	} else {
		c = []string{jmxCommand}
	}

	c = append(c, "--hostname", cfg.hostname, "--port", cfg.port)
	if cfg.uriPath != "" {
		c = append(c, "--uriPath", cfg.uriPath)
	}
	if cfg.username != "" && cfg.password != "" {
		c = append(c, "--username", cfg.username, "--password", cfg.password)
	}
	if cfg.remote {
		c = append(c, "--remote")
	}
	if cfg.remoteJBossStandalone {
		c = append(c, "--remoteJBossStandalone")
	}
	if cfg.isSSL() {
		c = append(c, "--keyStore", cfg.keyStore, "--keyStorePassword", cfg.keyStorePassword, "--trustStore", cfg.trustStore, "--trustStorePassword", cfg.trustStorePassword)
	}

	return c
}

// Open executes a nrjmx command using the given options.
func Open(hostname, port, username, password string, opts ...Option) error {
	config := &connectionConfig{
		hostname: hostname,
		port:     port,
		username: username,
		password: password,
	}

	for _, opt := range opts {
		opt(config)
	}

	return openConnection(config)
}

// Option sets an option on integration level.
type Option func(config *connectionConfig)

//WithURIPath for specifying non standard(jmxrmi) path on jmx service uri
func WithURIPath(uriPath string) Option {
	return func(config *connectionConfig) {
		config.uriPath = uriPath
	}
}

// WithSSL for SSL connection configuration.
func WithSSL(keyStore, keyStorePassword, trustStore, trustStorePassword string) Option {
	return func(config *connectionConfig) {
		config.keyStore = keyStore
		config.keyStorePassword = keyStorePassword
		config.trustStore = trustStore
		config.trustStorePassword = trustStorePassword
	}
}

// WithRemoteProtocol uses the remote JMX protocol URL (by default on JBoss Domain-mode).
func WithRemoteProtocol() Option {
	return func(config *connectionConfig) {
		config.remote = true
	}
}

// WithRemoteStandAloneJBoss uses the remote JMX protocol URL on JBoss Standalone-mode.
func WithRemoteStandAloneJBoss() Option {
	return func(config *connectionConfig) {
		config.remote = true
		config.remoteJBossStandalone = true
	}
}

func openConnection(config *connectionConfig) error {
	lock.Lock()
	defer lock.Unlock()

	if cmd != nil {
		return ErrJmxCmdRunning
	}

	// Drain error channel to prevent showing past errors
	if len(cmdErr) > 0 {
		<-cmdErr
	}

	done.Add(1)

	var err error
	var ctx context.Context

	cliCommand := config.command()

	ctx, cancel = context.WithCancel(context.Background())
	cmd = exec.CommandContext(ctx, cliCommand[0], cliCommand[1:]...)

	if cmdOut, err = cmd.StdoutPipe(); err != nil {
		return err
	}
	if cmdIn, err = cmd.StdinPipe(); err != nil {
		return err
	}

	if cmdError, err = cmd.StderrPipe(); err != nil {
		return err
	}

	if err = cmd.Start(); err != nil {
		return err
	}

	go func() {
		if err = cmd.Wait(); err != nil {
			stdErr, _ := ioutil.ReadAll(cmdError)
			cmdErr <- fmt.Errorf("JMX tool exited with error: %s [state: %s] (%s)", err, cmd.ProcessState, string(stdErr))
		}

		lock.Lock()
		defer lock.Unlock()
		cmd = nil

		done.Done()
	}()

	return nil
}

// Close will finish the underlying nrjmx application by closing its standard
// input and canceling the execution afterwards to clean-up.
func Close() {
	lock.Lock()

	if cmd == nil {
		lock.Unlock()
		return
	}

	cancel()
	_ = cmdIn.Close()
	_ = cmdError.Close()

	lock.Unlock()

	done.Wait()
}

func doQuery(ctx context.Context, out chan []byte, errorChan chan error, queryString []byte) {
	lock.Lock()
	if _, err := cmdIn.Write(queryString); err != nil {
		lock.Unlock()
		errorChan <- fmt.Errorf("writing query string: %s", err.Error())
		return
	}

	scanner := bufio.NewScanner(cmdOut)
	scanner.Buffer([]byte{}, jmxLineBuffer) // Override default buffer to increase buffer size
	lock.Unlock()

	if scanner.Scan() {
		select {
		case <-ctx.Done():
			return
		case out <- scanner.Bytes():
		default:
		}
	} else {
		if err := scanner.Err(); err != nil {
			errorChan <- fmt.Errorf("error reading output from JMX tool: %v", err)
		} else {
			// If scanner.Scan() returns false but err is also nil, it hit EOF. We consider that a problem, so we should return an error.
			errorChan <- fmt.Errorf("got an EOF while reading JMX tool output")
		}
	}
}

// Query executes JMX query against nrjmx tool waiting up to timeout (in milliseconds)
func Query(objectPattern string, timeout int) (map[string]interface{}, error) {
	defer flushWarnings()
	ctx, cancelFn := context.WithCancel(context.Background())

	lineCh := make(chan []byte)
	queryErrors := make(chan error)
	outTimeout := time.Duration(timeout) * time.Millisecond
	// Send the query async to the underlying process so we can timeout it
	go doQuery(ctx, lineCh, queryErrors, []byte(fmt.Sprintf("%s\n", objectPattern)))

	return receiveResult(lineCh, queryErrors, cancelFn, objectPattern, outTimeout)
}

// receiveResult checks for channels to receive result from nrjmx command.
func receiveResult(lineCh chan []byte, queryErrors chan error, cancelFn context.CancelFunc, objectPattern string, timeout time.Duration) (result map[string]interface{}, err error) {
	select {
	case line := <-lineCh:
		if line == nil {
			cancelFn()
			Close()
			return nil, fmt.Errorf("got empty result for query: %s", objectPattern)
		}
		if err := json.Unmarshal(line, &result); err != nil {
			return nil, fmt.Errorf("invalid return value for query: %s, %s", objectPattern, err)
		}
	case err := <-cmdErr: // Will receive an error if the nrjmx tool exited prematurely
		if strings.HasPrefix(err.Error(), "WARNING") {
			warnings = append(warnings, err.Error())
		} else {
			return nil, err
		}
	case err := <-queryErrors: // Will receive an error if we failed while reading query output
		return nil, err
	case <-time.After(timeout):
		// In case of timeout, we want to close the command to avoid mixing up results coming up latter
		cancelFn()
		Close()
		return nil, fmt.Errorf("timeout while waiting for query: %s", objectPattern)
	}
	return result, nil
}

func flushWarnings() {
	for _, w := range warnings {
		_, _ = os.Stderr.WriteString(w + "\n")
	}
}<|MERGE_RESOLUTION|>--- conflicted
+++ resolved
@@ -41,20 +41,10 @@
 
 // connectionConfig is the configuration for the nrjmx command.
 type connectionConfig struct {
-<<<<<<< HEAD
-	hostname           string
-	port               string
-	uriPath            string
-	username           string
-	password           string
-	keyStore           string
-	keyStorePassword   string
-	trustStore         string
-	trustStorePassword string
-	remote             bool
-=======
+
 	hostname              string
 	port                  string
+  uriPath               string
 	username              string
 	password              string
 	keyStore              string
@@ -63,7 +53,6 @@
 	trustStorePassword    string
 	remote                bool
 	remoteJBossStandalone bool
->>>>>>> 376d4140
 }
 
 func (cfg *connectionConfig) isSSL() bool {
